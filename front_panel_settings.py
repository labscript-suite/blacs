#####################################################################
#                                                                   #
# /front_panel_settings.py                                          #
#                                                                   #
# Copyright 2013, Monash University                                 #
#                                                                   #
# This file is part of the program BLACS, in the labscript suite    #
# (see http://labscriptsuite.org), and is licensed under the        #
# Simplified BSD License. See the license.txt file in the root of   #
# the project for the full license.                                 #
#                                                                   #
#####################################################################
from __future__ import division, unicode_literals, print_function, absolute_import
from labscript_utils import PY2
if PY2:
    str = unicode

from labscript_utils.numpy_dtype_workaround import dtype_workaround
import os
import logging

from qtutils.qt.QtCore import *
from qtutils.qt.QtGui import *
from qtutils.qt.QtWidgets import *

import labscript_utils.excepthook
import numpy
import labscript_utils.h5_lock, h5py
from qtutils import *

from labscript_utils.connections import ConnectionTable

logger = logging.getLogger('BLACS.FrontPanelSettings')  

class FrontPanelSettings(object):
    def __init__(self,settings_path,connection_table):
        self.settings_path = settings_path
        self.connection_table = connection_table
        with h5py.File(settings_path,'a') as h5file:
            pass
        
    def setup(self,blacs):
        self.tablist = blacs.tablist
        self.attached_devices = blacs.attached_devices
        self.notebook = blacs.tab_widgets
        self.window = blacs.ui
        self.panes = blacs.panes
        self.blacs = blacs

    def restore(self):
        
        # Get list of DO/AO
        # Does the object have a name?
        #    yes: Then, find the device in the BLACS connection table that matches that name
        #         Also Find the device in the saved connection table.
        #         Do the connection table entries match?
        #             yes: Restore as is
        #             no:  Is it JUST the parent device and "connected to" that has changed?
        #                      yes: Restore to new device
        #                      no:  Show error that this device could not be restored
        #    no: Ok, so it isn't in the saved connection table
        #        Does this device/channel exist in the BLACS connection table?
        #            yes: Don't restore, show error that this chanel is now in use by a new device
        #                 Give option to restore anyway...
        #            no: Restore as is
        #
        # Display errors, give option to cancel starting of BLACS so that the connection table can be edited
        
        # Create saved connection table
        settings = {}
        question = {}
        error = {}
        tab_data = {'BLACS settings':{}}
        try:
            saved_ct = ConnectionTable(self.settings_path, logging_prefix='BLACS')
            ct_match,error = self.connection_table.compare_to(saved_ct)
            
            with h5py.File(self.settings_path,'r') as hdf5_file:
                # Get Tab Data
                dataset = hdf5_file['/front_panel'].get('_notebook_data',[])
                
                for row in dataset:
                    tab_data.setdefault(row['tab_name'].astype('U'),{})
                    try:
                        tab_data[row['tab_name'].astype('U')] = {'notebook':row['notebook'], 'page':row['page'], 'visible':row['visible'], 'data':eval(row['data'].astype('U'))}
                    except:
                        logger.info("Could not load tab data for %s"%row['tab_name'])
                
                #now get dataset attributes
                tab_data['BLACS settings'] = dict(dataset.attrs)
                
                # Get the front panel values
                if 'front_panel' in hdf5_file["/front_panel"]:
                    dataset = hdf5_file["/front_panel"].get('front_panel', [])
                    for row in dataset:
                        result = self.check_row(row,ct_match,self.connection_table,saved_ct)
                        columns = ['name', 'device_name', 'channel', 'base_value', 'locked', 'base_step_size', 'current_units']
                        data_dict = {}
                        for i in range(len(row)):
                            if isinstance(row[i], bytes):
                                data_dict[columns[i]] = row[i].astype('U')
                            else:
                                data_dict[columns[i]] = row[i]
                        settings,question,error = self.handle_return_code(data_dict,result,settings,question,error)
      
                # Else Legacy restore from GTK save data!
                else:
                    # open Datasets
                    type_list = ["AO", "DO", "DDS"]
                    for key in type_list:
                        dataset = hdf5_file["/front_panel"].get(key, [])
                        for row in dataset:
                            result = self.check_row(row,ct_match,self.connection_table,saved_ct)
                            columns = ['name', 'device_name', 'channel', 'base_value', 'locked', 'base_step_size', 'current_units']
                            data_dict = {}
                            for i in range(len(row)):
                                if isinstance(row[i], bytes):
                                    data_dict[columns[i]] = row[i].astype('U')
                                else:
                                    data_dict[columns[i]] = row[i]
                            settings,question,error = self.handle_return_code(data_dict,result,settings,question,error)
        except Exception as e:
            logger.info("Could not load saved settings")
            logger.info(str(e))
        return settings,question,error,tab_data
    
    def handle_return_code(self,row,result,settings,question,error):
        # 1: Restore to existing device
        # 2: Send to new device
        # 3: Device now exists, use saved values from unnamed device?
        #    Note that if 2 has happened, 3 will also happen
        #    This is because we have the original channel, and the moved channel in the same place
        #-1: Device no longer in the connection table, throw error
        #-2: Device parameters not compatible, throw error
        if type(result) == tuple:
            connection = result[1]
            result = result[0]
        
        if result == 1:
            settings.setdefault(row['device_name'],{})
            settings[row['device_name']][row['channel']] = row
        elif result == 2:
            settings.setdefault(connection.parent.name,{})
            settings[connection.parent.name][connection.parent_port] = row
        elif result == 3:
            question.setdefault(connection.parent.name,{})
            question[connection.parent.name][connection.parent_port] = row
        elif result == -1:
            error[row['device_name']+'_'+row['channel']] = row,"missing"
        elif result == -2:
            error[row['device_name']+'_'+row['channel']] = row,"changed"
            
        return settings,question,error
    
    def check_row(self,row,ct_match,blacs_ct,saved_ct):            
        # If it has a name
        if row[0] != "-":
            if ct_match:
                # Restore
                return 1
            else:
                # Find if this device is in the connection table
                connection = blacs_ct.find_by_name(row[0])
                connection2 = saved_ct.find_by_name(row[0])
                
                if connection:
                    # compare the two connections, see what differs
                    # if compare fails only on parent, connected to:
                    #    send to new parent
                    # else:
                    #     show error, device parameters not compatible with saved data
                    result,error = connection.compare_to(connection2)
                    
                    allowed_length = 0
                    if "parent_port" in error:
                        allowed_length += 1
                        
                    if len(error) > allowed_length:
                        return -2 # failure, device parameters not compatible                        
                    elif error == {} and connection.parent.name == connection2.parent.name:
                        return 1 # All details about this device match
                    else:
                        return 2,connection # moved to new device
                else:
                    # no longer in connection table, throw error
                    return -1
        else:
            # It doesn't have a name
            # Does the channel exist for this device in the connection table
            connection = blacs_ct.find_child(row[1],row[2])
            if connection:
                # throw error, device now exists, should we restore?
                return 3,connection
            else:
                # restore to device
                return 1
    
    @inmain_decorator(wait_for_return=True)    
    def get_save_data(self):
        tab_data = {}
        notebook_data = {}
        window_data = {}
        plugin_data = {}
        
        # iterate over all tabs
        for device_name,tab in self.tablist.items():
            tab_data[device_name] = {'front_panel':tab.settings['front_panel_settings'],
                                     'save_data':tab.get_save_data() if hasattr(tab,'get_save_data') else {}
                                  }
            
            # Find the notebook the tab is in
            #            
            # By default we assume it is in notebook0, on page 0. This way, if a tab gets lost somewhere, 
            # and isn't found to be a child of any notebook we know about, 
            # it will revert back to notebook 1 when the file is loaded upon program restart!
            current_notebook_name = 0 
            page = 0
            visible = False
            
            for notebook_name,notebook in self.notebook.items():
                if notebook.indexOf(tab._ui) != -1:                
                    current_notebook_name = notebook_name 
                    page = notebook.indexOf(tab._ui) 
                    visible = True if notebook.currentIndex() == page else False   
                    break
                                
            notebook_data[device_name] = {"notebook":current_notebook_name,"page":page, "visible":visible}
        
        # iterate over all plugins
        for module_name, plugin in self.blacs.plugins.items():
            try:
                plugin_data[module_name] = plugin.get_save_data()
            except Exception as e:
                logger.error('Could not save data for plugin %s. Error was: %s'%(module_name,str(e)))
        
        # save window data
        # Size of window       
        window_data["_main_window"] = {"width":self.window.normalGeometry().width(), 
                                       "height":self.window.normalGeometry().height(),
                                       "xpos":self.window.normalGeometry().x(),
                                       "ypos":self.window.normalGeometry().y(),
                                       "maximized":self.window.isMaximized(),
                                       "frame_height":abs(self.window.frameGeometry().height()-self.window.normalGeometry().height()),
                                       "frame_width":abs(self.window.frameGeometry().width()-self.window.normalGeometry().width()),
                                       "_analysis":self.blacs.analysis_submission.get_save_data(),
                                       "_queue":self.blacs.queue.get_save_data(),
                                      }
        # Pane positions
        for name,pane in self.panes.items():
            window_data[name] = pane.sizes()
        
        return tab_data,notebook_data,window_data,plugin_data
    
    @inmain_decorator(wait_for_return=True)
    def save_front_panel_to_h5(self,current_file,states,tab_positions,window_data,plugin_data,silent = {}, force_new_conn_table = False):        
        # Save the front panel!

        # Does the file exist?            
        #   Yes: Check connection table inside matches current connection table. Does it match?
        #        Yes: Does the file have a front panel already saved in it?
        #               Yes: Can we overwrite?
        #                  Yes: Delete front_panel group, save new front panel
        #                  No:  Create error dialog!
        #               No: Save front panel in here
        #   
        #        No: Return
        #   No: Create new file, place inside the connection table and front panel
            
        if os.path.isfile(current_file):
            save_conn_table = True if force_new_conn_table else False
            result = False
            if not save_conn_table:
                try:
                    new_conn = ConnectionTable(current_file)
                    result,error = self.connection_table.compare_to(new_conn)
                except:
                    # no connection table is present, so also save the connection table!
                    save_conn_table = True
            
            # if save_conn_table is True, we don't bother checking to see if the connection tables match, because save_conn_table is only true when the connection table doesn't exist in the current file
            # As a result, if save_conn_table is True, we ignore connection table checking, and save the connection table in the h5file.
            
            if save_conn_table or result:
                with h5py.File(current_file,'r+') as hdf5_file:
                    if hdf5_file['/'].get('front_panel') != None:
                        # Create a dialog to ask whether we can overwrite!
                        overwrite = False
                        if not silent:
                            message = QMessageBox()
                            message.setText("This file '%s' already contains a connection table."%current_file)
                            message.setInformativeText("Do you wish to replace the existing front panel configuration in this file?")
                            message.setStandardButtons(QMessageBox.Yes | QMessageBox.No)
                            message.setDefaultButton(QMessageBox.No)
                            message.setIcon(QMessageBox.Question)
                            message.setWindowTitle("BLACS")
                            resp = message.exec_()
                                                
                            if resp == QMessageBox.Yes :
                                overwrite = True   
                        else:
                            overwrite = silent["overwrite"]
                        
                        if overwrite:
                            # Delete Front panel group, save new front panel
                            del hdf5_file['/front_panel']
                            self.store_front_panel_in_h5(hdf5_file,states,tab_positions,window_data,plugin_data,save_conn_table)
                        else:
                            if not silent:                               
                                message = QMessageBox()
                                message.setText("Front Panel not saved.")
                                message.setIcon(QMessageBox.Information)
                                message.setWindowTitle("BLACS")
                                message.exec_()
                            else:
                                logger.info("Front Panel not saved as it already existed in the h5 file '"+current_file+"'")
                            return
                    else: 
                        # Save Front Panel in here
                        self.store_front_panel_in_h5(hdf5_file,states,tab_positions,window_data,plugin_data,save_conn_table)
            else:
                # Create Error dialog (invalid connection table)
                if not silent:
                    message = QMessageBox()
                    message.setText("The Front Panel was not saved as the file selected contains a connection table which is not a subset of the BLACS connection table.")
                    message.setIcon(QMessageBox.Information)
                    message.setWindowTitle("BLACS")
                    message.exec_() 
                else:
                    logger.info("Front Panel not saved as the connection table in the h5 file '"+current_file+"' didn't match the current connection table.")
                return
        else:
            with h5py.File(current_file,'w') as hdf5_file:
                # save connection table, save front panel                    
                self.store_front_panel_in_h5(hdf5_file,states,tab_positions,window_data,plugin_data,save_conn_table=True)
    
    @inmain_decorator(wait_for_return=True)
    def store_front_panel_in_h5(self, hdf5_file,tab_data,notebook_data,window_data,plugin_data,save_conn_table = False):
        if save_conn_table:
            if 'connection table' in hdf5_file:
                del hdf5_file['connection table']
            hdf5_file.create_dataset('connection table', data=self.connection_table.raw_table)
<<<<<<< HEAD

=======
        
>>>>>>> 6444658a
        data_group = hdf5_file['/'].create_group('front_panel')
        
        front_panel_list = []
        other_data_list = []
        front_panel_dtype = dtype_workaround([('name','a256'),('device_name','a256'),('channel','a256'),('base_value',float),('locked',bool),('base_step_size',float),('current_units','a256')])
        max_od_length = 2 # empty dictionary
            
        # Iterate over each device within a class
        for device_name, device_state in tab_data.items():
            logger.debug("saving front panel for device:" + device_name) 
            # Insert front panel data into dataset
            for hardware_name, data in device_state["front_panel"].items():
                if data != {}:
                    front_panel_list.append((data['name'],
                                             device_name,
                                             hardware_name,
                                             data['base_value'],
                                             data['locked'],
                                             data['base_step_size'] if 'base_step_size' in data else 0,
                                             data['current_units'] if 'current_units' in data else ''
                                            )
                                           )               
            
            # Save "other data"
            od = repr(device_state["save_data"])
            other_data_list.append(od)            
            max_od_length = len(od) if len(od) > max_od_length else max_od_length            
        
        # Create datasets
        if front_panel_list:
            front_panel_array = numpy.empty(len(front_panel_list),dtype=front_panel_dtype)
            for i, row in enumerate(front_panel_list):
                front_panel_array[i] = row
            data_group.create_dataset('front_panel',data=front_panel_array)
                
        # Save tab data
        i = 0
        tab_data = numpy.empty(len(notebook_data),dtype=dtype_workaround([('tab_name','a256'),('notebook','a2'),('page',int),('visible',bool),('data','a'+str(max_od_length))]))
        for device_name,data in notebook_data.items():
            tab_data[i] = (device_name,data["notebook"],data["page"],data["visible"],other_data_list[i])
            i += 1
            
        # Save BLACS Main GUI Info
        dataset = data_group.create_dataset("_notebook_data",data=tab_data)
        dataset.attrs["window_width"] = window_data["_main_window"]["width"]
        dataset.attrs["window_height"] = window_data["_main_window"]["height"]
        dataset.attrs["window_xpos"] = window_data["_main_window"]["xpos"]
        dataset.attrs["window_ypos"] = window_data["_main_window"]["ypos"]
        dataset.attrs["window_maximized"] = window_data["_main_window"]["maximized"]
        dataset.attrs["window_frame_height"] = window_data["_main_window"]["frame_height"]
        dataset.attrs["window_frame_width"] = window_data["_main_window"]["frame_width"]
        dataset.attrs['plugin_data'] = repr(plugin_data)
        dataset.attrs['analysis_data'] = repr(window_data["_main_window"]["_analysis"])
        dataset.attrs['queue_data'] = repr(window_data["_main_window"]["_queue"])
        for pane_name,pane_position in window_data.items():
            if pane_name != "_main_window":
                dataset.attrs[pane_name] = pane_position
        
        # Save analysis server settings:
        #dataset = data_group.create_group("analysis_server")
        #dataset.attrs['send_for_analysis'] = self.blacs.analysis_submission.toggle_analysis.get_active()
        #dataset.attrs['server'] = self.blacs.analysis_submission.analysis_host.get_text()<|MERGE_RESOLUTION|>--- conflicted
+++ resolved
@@ -10,12 +10,7 @@
 # the project for the full license.                                 #
 #                                                                   #
 #####################################################################
-from __future__ import division, unicode_literals, print_function, absolute_import
-from labscript_utils import PY2
-if PY2:
-    str = unicode
-
-from labscript_utils.numpy_dtype_workaround import dtype_workaround
+
 import os
 import logging
 
@@ -80,9 +75,9 @@
                 dataset = hdf5_file['/front_panel'].get('_notebook_data',[])
                 
                 for row in dataset:
-                    tab_data.setdefault(row['tab_name'].astype('U'),{})
+                    tab_data.setdefault(row['tab_name'],{})
                     try:
-                        tab_data[row['tab_name'].astype('U')] = {'notebook':row['notebook'], 'page':row['page'], 'visible':row['visible'], 'data':eval(row['data'].astype('U'))}
+                        tab_data[row['tab_name']] = {'notebook':row['notebook'], 'page':row['page'], 'visible':row['visible'], 'data':eval(row['data'])}
                     except:
                         logger.info("Could not load tab data for %s"%row['tab_name'])
                 
@@ -97,10 +92,7 @@
                         columns = ['name', 'device_name', 'channel', 'base_value', 'locked', 'base_step_size', 'current_units']
                         data_dict = {}
                         for i in range(len(row)):
-                            if isinstance(row[i], bytes):
-                                data_dict[columns[i]] = row[i].astype('U')
-                            else:
-                                data_dict[columns[i]] = row[i]
+                            data_dict[columns[i]] = row[i]
                         settings,question,error = self.handle_return_code(data_dict,result,settings,question,error)
       
                 # Else Legacy restore from GTK save data!
@@ -114,14 +106,11 @@
                             columns = ['name', 'device_name', 'channel', 'base_value', 'locked', 'base_step_size', 'current_units']
                             data_dict = {}
                             for i in range(len(row)):
-                                if isinstance(row[i], bytes):
-                                    data_dict[columns[i]] = row[i].astype('U')
-                                else:
-                                    data_dict[columns[i]] = row[i]
+                                data_dict[columns[i]] = row[i]
                             settings,question,error = self.handle_return_code(data_dict,result,settings,question,error)
-        except Exception as e:
+        except Exception,e:
             logger.info("Could not load saved settings")
-            logger.info(str(e))
+            logger.info(e.message)
         return settings,question,error,tab_data
     
     def handle_return_code(self,row,result,settings,question,error):
@@ -339,16 +328,12 @@
             if 'connection table' in hdf5_file:
                 del hdf5_file['connection table']
             hdf5_file.create_dataset('connection table', data=self.connection_table.raw_table)
-<<<<<<< HEAD
-
-=======
-        
->>>>>>> 6444658a
+        
         data_group = hdf5_file['/'].create_group('front_panel')
         
         front_panel_list = []
-        other_data_list = []
-        front_panel_dtype = dtype_workaround([('name','a256'),('device_name','a256'),('channel','a256'),('base_value',float),('locked',bool),('base_step_size',float),('current_units','a256')])
+        other_data_list = []       
+        front_panel_dtype = [('name','a256'),('device_name','a256'),('channel','a256'),('base_value',float),('locked',bool),('base_step_size',float),('current_units','a256')]
         max_od_length = 2 # empty dictionary
             
         # Iterate over each device within a class
@@ -381,7 +366,7 @@
                 
         # Save tab data
         i = 0
-        tab_data = numpy.empty(len(notebook_data),dtype=dtype_workaround([('tab_name','a256'),('notebook','a2'),('page',int),('visible',bool),('data','a'+str(max_od_length))]))
+        tab_data = numpy.empty(len(notebook_data),dtype=[('tab_name','a256'),('notebook','a2'),('page',int),('visible',bool),('data','a'+str(max_od_length))])
         for device_name,data in notebook_data.items():
             tab_data[i] = (device_name,data["notebook"],data["page"],data["visible"],other_data_list[i])
             i += 1
