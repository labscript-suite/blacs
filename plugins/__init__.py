#####################################################################
#                                                                   #
# /plugins/__init__.py                                              #
#                                                                   #
# Copyright 2013, Monash University                                 #
#                                                                   #
# This file is part of the program BLACS, in the labscript suite    #
# (see http://labscriptsuite.org), and is licensed under the        #
# Simplified BSD License. See the license.txt file in the root of   #
# the project for the full license.                                 #
#                                                                   #
#####################################################################
from __future__ import division, unicode_literals, print_function, absolute_import

import os
import sys
import logging
import importlib
from labscript_utils.labconfig import LabConfig
from blacs import BLACS_DIR
PLUGINS_DIR = os.path.join(BLACS_DIR, 'plugins')

default_plugins = ['connection_table', 'general', 'memory', 'theme']

logger = logging.getLogger('BLACS.plugins')

exp_config = LabConfig()
if not exp_config.has_section('BLACS/plugins'):
    exp_config.add_section('BLACS/plugins')

modules = {}
<<<<<<< HEAD
this_dir = os.path.dirname(os.path.abspath(__file__))
for module_name in os.listdir(this_dir):
    if os.path.isdir(os.path.join(this_dir, module_name)) and module_name != '__pycache__':
=======
for module_name in os.listdir(PLUGINS_DIR):
    if os.path.isdir(os.path.join(PLUGINS_DIR, module_name)):
>>>>>>> 6444658a
        # is it a new plugin?
        # If so lets add it to the config
        if not module_name in [name for name, val in exp_config.items('BLACS/plugins')]:
            exp_config.set('BLACS/plugins', module_name, str(module_name in default_plugins))

        # only load activated plugins
        if exp_config.getboolean('BLACS/plugins', module_name):
            try:
                module = importlib.import_module('blacs.plugins.'+module_name)
            except Exception:
                logger.exception('Could not import plugin \'%s\'. Skipping.'%module_name)
            else:
                modules[module_name] = module<|MERGE_RESOLUTION|>--- conflicted
+++ resolved
@@ -29,14 +29,8 @@
     exp_config.add_section('BLACS/plugins')
 
 modules = {}
-<<<<<<< HEAD
-this_dir = os.path.dirname(os.path.abspath(__file__))
-for module_name in os.listdir(this_dir):
-    if os.path.isdir(os.path.join(this_dir, module_name)) and module_name != '__pycache__':
-=======
 for module_name in os.listdir(PLUGINS_DIR):
-    if os.path.isdir(os.path.join(PLUGINS_DIR, module_name)):
->>>>>>> 6444658a
+    if os.path.isdir(os.path.join(PLUGINS_DIR, module_name)) and module_name != '__pycache__':
         # is it a new plugin?
         # If so lets add it to the config
         if not module_name in [name for name, val in exp_config.items('BLACS/plugins')]:
