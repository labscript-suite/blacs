#####################################################################
#                                                                   #
# /main.pyw                                                         #
#                                                                   #
# Copyright 2013, Monash University                                 #
#                                                                   #
# This file is part of the program BLACS, in the labscript suite    #
# (see http://labscriptsuite.org), and is licensed under the        #
# Simplified BSD License. See the license.txt file in the root of   #
# the project for the full license.                                 #
#                                                                   #
#####################################################################

import cgi
import ctypes
import logging, logging.handlers
import os
import socket
import subprocess
import sys
import threading
import time

# check if we should delay!
try:
    if '--delay' in sys.argv:
        delay = int(sys.argv[sys.argv.index('--delay')+1])
        time.sleep(delay)
except:
    print 'You should specify "--delay x" where x is an integer'

    
lower_argv = [s.lower() for s in sys.argv]
if 'pyside' in lower_argv:
    # Import Qt
    from PySide.QtCore import *
    from PySide.QtGui import *
    # from PySide.QtUiTools import QUiLoader
elif 'pyqt' in lower_argv:
    from PyQt4.QtCore import *
    from PyQt4.QtGui import *
else:
    try:
        from PyQt4.QtCore import *
        from PyQt4.QtGui import *
    except Exception:
        from PySide.QtCore import *
        from PySide.QtGui import *
    
    
class VersionException(Exception):
    pass
    
# now check required versions
try:
    import labscript_utils
    version = labscript_utils.__version__.split('-')[0].split('.')
    version = [int(v) for v in version]
    if version[0] > 1:
        raise VersionException('labscript_utils is too new for this version of BLACS. Please downgrade labscript_utils to v1.1.x or upgrade BLACS')
    elif version[0] < 1 or (version[0] == 1 and version[1] < 1):
        raise VersionException('labscript_utils is out of date. Please update to v1.1.x or later')
except VersionException:
    raise
except Exception:
    print 'Failed to check labscript_utils version. Continuing anyway...'
    
try:
    import qtutils
    version = qtutils.__version__.split('-')[0].split('.')
    version = [int(v) for v in version]
    if version[0] > 1:
        raise VersionException('qtutils is too new for this version of BLACS. Please downgrade qtutils to v1.2.x or upgrade BLACS')
    elif version[0] < 1 or (version[0] == 1 and version[1] < 2):
        raise VersionException('qtutils is out of date. Please update to v1.2.x or later')
except VersionException:
    raise
except Exception:
    print 'Failed to check qtutils version. Continuing anyway...'           
    
# Pythonlib imports
### Must be in this order
import zprocess.locking, labscript_utils.h5_lock, h5py
zprocess.locking.set_client_process_name('BLACS')
###
from zprocess import zmq_get, ZMQServer
from setup_logging import setup_logging
import labscript_utils.shared_drive

# Custom Excepthook
import labscript_utils.excepthook
# Setup logging
logger = setup_logging()
labscript_utils.excepthook.set_logger(logger)

# now log versions (must be after setup logging)
try:
    import sys
    logger.info('Python Version: %s'%sys.version)
    logger.info('Platform: %s'%sys.platform)
except Exception:
    logger.error('Failed to find python version')

try:
    import sys
    logger.info('windows version: %s'%str(sys.getwindowsversion()))
except Exception:
    pass
    
try:
    import zmq
    logger.info('PyZMQ Version: %s'%zmq.__version__)
    logger.info('ZMQ Version: %s'%zmq.zmq_version())
except Exception:
    logger.error('Failed to find PyZMQ version')

try:
    import h5py
    logger.info('h5py Version: %s'%h5py.version.info)
except Exception:
    logger.error('Failed to find h5py version')
    
try:
    if 'PySide' in sys.modules.copy():
        import PySide
        logger.info('PySide Version: %s'%PySide.__version__)
        logger.info('Qt Version: %s'%PySide.QtCore.__version__)    
    else:
        import PyQt4.QtCore
        logger.info('PyQt Version: %s'%PyQt4.QtCore.PYQT_VERSION_STR)
        logger.info('Qt Version: %s'%PyQt4.QtCore.QT_VERSION_STR)   
except Exception:
    logger.error('Failed to find PySide/PyQt version')

try:
    import qtutils
    logger.info('qtutils Version: %s'%qtutils.__version__)
except Exception:
    logger.error('Failed to find qtutils version')
    
try:
    import zprocess
    logger.info('zprocess Version: %s'%zprocess.__version__)
except Exception:
    logger.error('Failed to find zprocess version')
    
try:
    import labscript_utils
    logger.info('labscript_utils Version: %s'%labscript_utils.__version__)
except Exception:
    logger.error('Failed to find labscript_utils version')
<<<<<<< HEAD
=======
    
try:
    import blacs
    logger.info('BLACS Version: %s'%blacs.__version__)
except Exception:
    logger.error('Failed to find blacs version')
    
    
    
# Import Qt
from PySide.QtCore import *
from PySide.QtGui import *
from PySide.QtUiTools import QUiLoader
>>>>>>> e2664d6d

# Connection Table Code
from connections import ConnectionTable
#Draggable Tab Widget Code
from labscript_utils.qtwidgets.dragdroptab import DragDropTabWidget
# Lab config code
from labscript_utils.labconfig import LabConfig, config_prefix
# Qt utils for running functions in the main thread
from qtutils import *
# Analysis Submission code
from analysis_submission import AnalysisSubmission
# Queue Manager Code
from queue import QueueManager, QueueTreeview
# Hardware Interface Imports
import hardware_interfaces
for device in hardware_interfaces.device_list:    
    exec("from hardware_interfaces."+device+" import "+device)
# Save/restore frontpanel code
from front_panel_settings import FrontPanelSettings
# Notifications system
from notifications import Notifications
# Preferences system
from labscript_utils.settings import Settings
#import settings_pages
import plugins

class BLACSWindow(QMainWindow):
       
    def closeEvent(self, event):
        #print 'aaaaa'
        if self.blacs.exit_complete:
            event.accept()
            if self.blacs._relaunch:
                logger.info('relaunching BLACS after quit')
                relaunch_delay = '2'
                if '--delay' in sys.argv:
                    index = sys.argv.index('--delay') + 1
                    try:
                        int(sys.argv[index])
                        sys.argv[index] = relaunch_delay
                    except:
                        sys.argv.insert(index,relaunch_delay)
                else:
                    sys.argv.append('--delay')
                    sys.argv.append(relaunch_delay)
                subprocess.Popen([sys.executable] + sys.argv)
        else:
            event.ignore()
            logger.info('destroy called')
            if not self.blacs.exiting:
                self.blacs.exiting = True
                self.blacs.queue.manager_running = False
                self.blacs.settings.close()
                for module_name, plugin in self.blacs.plugins.items():
                    try:
                        plugin.close()
                    except Exception as e:
                        logger.error('Could not close plugin %s. Error was: %s'%(module_name,str(e)))
                
                inmain_later(self.blacs.on_save_exit)
                
            QTimer.singleShot(100,self.close)
        
class BLACS(object):

    tab_widget_ids = 7
    
    def __init__(self,application):
        self.qt_application = application
        #self.qt_application.aboutToQuit.connect(self.destroy)
        self._relaunch = False
        self.exiting = False
        self.exit_complete = False
        
        logger.info('Loading BLACS ui')
        #self.ui = BLACSWindow(self).ui
        loader = UiLoader()
        loader.registerCustomWidget(QueueTreeview)
        #loader.registerCustomPromotion('BLACS',BLACSWindow)
        self.ui = loader.load(os.path.join(os.path.dirname(os.path.realpath(__file__)),'main.ui'), BLACSWindow())
        logger.info('BLACS ui loaded')
        self.ui.blacs=self
        self.tab_widgets = {}
        self.exp_config = exp_config # Global variable
        self.settings_path = settings_path # Global variable
        self.connection_table = connection_table # Global variable
        self.connection_table_h5file = self.exp_config.get('paths','connection_table_h5')
        self.connection_table_labscript = self.exp_config.get('paths','connection_table_py')
                
        # Setup the UI
        self.ui.main_splitter.setStretchFactor(0,0)
        self.ui.main_splitter.setStretchFactor(1,1)
        
        self.tablist = {}
        self.panes = {}
        self.settings_dict = {}
        
        # Instantiate Devices from Connection Table, Place in Array  
        logger.info('finding devices in connection table')
        self.attached_devices = self.connection_table.find_devices(hardware_interfaces.device_list)
        
        # Store the panes in a dictionary for easy access
        self.panes['tab_top_vertical_splitter'] = self.ui.tab_top_vertical_splitter
        self.panes['tab_bottom_vertical_splitter'] = self.ui.tab_bottom_vertical_splitter
        self.panes['tab_horizontal_splitter'] = self.ui.tab_horizontal_splitter
        self.panes['main_splitter'] = self.ui.main_splitter
                
        # Get settings to restore 
        logger.info('Loading front panel settings')
        self.front_panel_settings = FrontPanelSettings(self.settings_path, self.connection_table)
        self.front_panel_settings.setup(self)
        settings,question,error,tab_data = self.front_panel_settings.restore()
            
        # TODO: handle question/error cases
        
        logger.info('restoring window data')
        self.restore_window(tab_data)
        
        #splash.update_text('Creating the device tabs...')
        # Create the notebooks
        logger.info('Creating tab widgets')
        for i in range(4):
            self.tab_widgets[i] = DragDropTabWidget(self.tab_widget_ids)
            getattr(self.ui,'tab_container_%d'%i).addWidget(self.tab_widgets[i])
        
        logger.info('Instantiating devices')
        for device_name,device_class in self.attached_devices.items():
            self.settings_dict.setdefault(device_name,{"device_name":device_name})
            # add common keys to settings:
            self.settings_dict[device_name]["connection_table"] = self.connection_table
            self.settings_dict[device_name]["front_panel_settings"] = settings[device_name] if device_name in settings else {}
            self.settings_dict[device_name]["saved_data"] = tab_data[device_name]['data'] if device_name in tab_data else {}            
            # Instantiate the device            
            logger.info('instantiating %s'%device_name)
            self.tablist[device_name] = globals()[device_class](self.tab_widgets[0],self.settings_dict[device_name])
        
        logger.info('reordering tabs')
        self.order_tabs(tab_data)
        
        logger.info('starting analysis submission thread')
        # setup analysis submission
        self.analysis_submission = AnalysisSubmission(self,self.ui)
        if 'analysis_data' not in tab_data['BLACS settings']:
            tab_data['BLACS settings']['analysis_data'] = {}
        else:
            tab_data['BLACS settings']['analysis_data'] = eval(tab_data['BLACS settings']['analysis_data'])
        self.analysis_submission.restore_save_data(tab_data['BLACS settings']["analysis_data"])
        
        logger.info('starting queue manager thread')
        # Setup the QueueManager
        self.queue = QueueManager(self,self.ui)  
        if 'queue_data' not in tab_data['BLACS settings']:
            tab_data['BLACS settings']['queue_data'] = {}
        else:
            tab_data['BLACS settings']['queue_data'] = eval(tab_data['BLACS settings']['queue_data'])
        self.queue.restore_save_data(tab_data['BLACS settings']['queue_data'])
        
        logger.info('instantiating plugins')
        # setup the plugin system
        settings_pages = []
        self.plugins = {}
        plugin_settings = eval(tab_data['BLACS settings']['plugin_data']) if 'plugin_data' in tab_data['BLACS settings'] else {}
        for module_name, module in plugins.modules.items():
            try:
                # instantiate the plugin
                self.plugins[module_name] = module.Plugin(plugin_settings[module_name] if module_name in plugin_settings else {})     
            except Exception:
                logger.exception('Could not instantiate plugin \'%s\'. Skipping')
        
        blacs_data = {'exp_config':self.exp_config,
                      'ui':self.ui,
                      'set_relaunch':self.set_relaunch,
                      'plugins':self.plugins,
                      'connection_table_h5file':self.connection_table_h5file,
                      'connection_table_labscript':self.connection_table_labscript,
                     }
        
        def create_menu(parent, menu_parameters):
            if 'name' in menu_parameters:
                if 'menu_items' in menu_parameters:
                    child = parent.addMenu(menu_parameters['name'])
                    for child_menu_params in menu_parameters['menu_items']:
                        create_menu(child,child_menu_params)
                else:
                    child = parent.addAction(menu_parameters['name'])
                    
                if 'action' in menu_parameters:                    
                    child.triggered.connect(menu_parameters['action'])                    
                    
            elif 'separator' in menu_parameters:
                parent.addSeparator()
        
        # setup the Notification system
        logger.info('setting up notification system')
        self.notifications = Notifications(blacs_data)
        
        settings_callbacks = []
        for module_name, plugin in self.plugins.items():
            try:
                # Setup settings page
                settings_pages.extend(plugin.get_setting_classes())
                # Setup menu
                if plugin.get_menu_class():
                    # must store a reference or else the methods called when the menu actions are triggered
                    # (contained in this object) will be garbaged collected
                    menu = plugin.get_menu_class()(blacs_data)
                    create_menu(self.ui.menubar,menu.get_menu_items())
                    plugin.set_menu_instance(menu)
                        
                # Setup notifications
                plugin_notifications = {}
                for notification_class in plugin.get_notification_classes():
                    self.notifications.add_notification(notification_class)
                    plugin_notifications[notification_class] = self.notifications.get_instance(notification_class)
                plugin.set_notification_instances(plugin_notifications)
                
                # Register callbacks
                callbacks = plugin.get_callbacks()
                # save the settings_changed callback in a separate list for setting up later
                if isinstance(callbacks,dict) and 'settings_changed' in callbacks:
                    settings_callbacks.append(callbacks['settings_changed'])
                
            except Exception:
                logger.exception('Plugin \'%s\' error. Plugin may not be functional.'%module_name)
                
                
        # setup the BLACS preferences system
        logger.info('setting up preferences system')
        self.settings = Settings(file=self.settings_path, parent = self.ui, page_classes=settings_pages)
        for callback in settings_callbacks:            
            self.settings.register_callback(callback)
        
        # update the blacs_data dictionary with the settings system
        blacs_data['settings'] = self.settings
            
        for module_name, plugin in self.plugins.items():
            try:
                plugin.plugin_setup_complete()
            except Exception:
                logger.exception('Plugin \'%s\' error. Plugin may not be functional.'%module_name)
        
        # Connect menu actions
        self.ui.actionOpenPreferences.triggered.connect(self.on_open_preferences)
        self.ui.actionSave.triggered.connect(self.on_save_front_panel)
        self.ui.actionOpen.triggered.connect(self.on_load_front_panel)       
        
        logger.info('showing UI')
        self.ui.show()
    
    def set_relaunch(self,value):
        self._relaunch = bool(value)
    
    def restore_window(self,tab_data):
        # read out position settings:
        try:
            # There are some dodgy hacks going on here to try and restore the window position correctly
            # Unfortunately Qt has two ways of measuring teh window position, one with the frame/titlebar
            # and one without. If you use the one that measures including the titlebar, you don't
            # know what the window size was when the window was UNmaximized.
            #
            # Anyway, no idea if this works cross platform (tested on windows 8)
            # Feel free to rewrite this, along with the code in front_panel_settings.py
            # which stores the values
            #
            # Actually this is a waste of time because if you close when maximized, reoopen and then 
            # de-maximize, the window moves to a random position (not the position it was at before maximizing)
            # so bleh!
            self.ui.move(tab_data['BLACS settings']["window_xpos"]-tab_data['BLACS settings']['window_frame_width']/2,tab_data['BLACS settings']["window_ypos"]-tab_data['BLACS settings']['window_frame_height']+tab_data['BLACS settings']['window_frame_width']/2)
            self.ui.resize(tab_data['BLACS settings']["window_width"],tab_data['BLACS settings']["window_height"])
            
            if 'window_maximized' in tab_data['BLACS settings'] and tab_data['BLACS settings']['window_maximized']:
                self.ui.showMaximized()
            
            for pane_name,pane in self.panes.items():
                pane.setSizes(tab_data['BLACS settings'][pane_name])
                    
        except Exception as e:
            logger.warning("Unable to load window and notebook defaults. Exception:"+str(e))
    
    def order_tabs(self,tab_data):
        # Move the tabs to the correct notebook
        for device_name,device_class in self.attached_devices.items():
            notebook_num = 0
            if device_name in tab_data:
                notebook_num = int(tab_data[device_name]["notebook"])
                if notebook_num not in self.tab_widgets: 
                    notebook_num = 0
                    
            #Find the notebook the tab is in, and remove it:
            for notebook in self.tab_widgets.values():
                tab_index = notebook.indexOf(self.tablist[device_name]._ui)
                if tab_index != -1:
                    notebook.removeTab(tab_index)
                    self.tab_widgets[notebook_num].addTab(self.tablist[device_name]._ui,device_name)
                    break
        
        # splash.update_text('restoring tab positions...')
        # # Now that all the pages are created, reorder them!
        for device_name,device_class in self.attached_devices.items():
            if device_name in tab_data:
                notebook_num = int(tab_data[device_name]["notebook"])
                if notebook_num in self.tab_widgets:  
                    self.tab_widgets[notebook_num].tab_bar.moveTab(self.tab_widgets[notebook_num].indexOf(self.tablist[device_name]._ui),int(tab_data[device_name]["page"]))
        
        # # Now that they are in the correct order, set the correct one visible
        for device_name,device_data in tab_data.items():
            if device_name == 'BLACS settings':
                continue
            # if the notebook still exists and we are on the entry that is visible
            if bool(device_data["visible"]) and int(device_data["notebook"]) in self.tab_widgets:
                self.tab_widgets[int(device_data["notebook"])].tab_bar.setCurrentIndex(int(device_data["page"]))
    
    def update_all_tab_settings(self,settings,tab_data):
        for device_name,tab in self.tablist.items():
            self.settings_dict[device_name]["front_panel_settings"] = settings[device_name] if device_name in settings else {}
            self.settings_dict[device_name]["saved_data"] = tab_data[device_name]['data'] if device_name in tab_data else {}            
            tab.update_from_settings(self.settings_dict[device_name])
                    
        
    def on_load_front_panel(self,*args,**kwargs):
        # get the file:
        # create file chooser dialog
        dialog = QFileDialog(None,"Select file to load", self.exp_config.get('paths','experiment_shot_storage'), "HDF5 files (*.h5 *.hdf5)")
        dialog.setViewMode(QFileDialog.Detail)
        dialog.setFileMode(QFileDialog.ExistingFile)
        if dialog.exec_():
            selected_files = dialog.selectedFiles()
            filepath = str(selected_files[0])
            # Qt has this weird behaviour where if you type in the name of a file that exists
            # but does not have the extension you have limited the dialog to, the OK button is greyed out
            # but you can hit enter and the file will be selected. 
            # So we must check the extension of each file here!
            if filepath.endswith('.h5') or filepath.endswith('.hdf5'):
                try:
                    # TODO: Warn that this will restore values, but not channels that are locked
                    message = QMessageBox()
                    message.setText("""Warning: This will modify front panel values and cause device output values to update.
                    \nThe queue and files waiting to be sent for analysis will be cleared.
                    \n
                    \nNote: Channels that are locked will not be updated.\n\nDo you wish to continue?""")
                    message.setIcon(QMessageBox.Warning)
                    message.setWindowTitle("BLACS")
                    message.setStandardButtons(QMessageBox.Yes|QMessageBox.No)
                   
                    if message.exec_() == QMessageBox.Yes:                
                        front_panel_settings = FrontPanelSettings(filepath, self.connection_table)
                        settings,question,error,tab_data = front_panel_settings.restore()
                        #TODO: handle question/error
                        
                        # Restore window data
                        self.restore_window(tab_data)
                        self.order_tabs(tab_data)                   
                        self.update_all_tab_settings(settings,tab_data)
                        
                        # restore queue data
                        if 'queue_data' not in tab_data['BLACS settings']:
                            tab_data['BLACS settings']['queue_data'] = {}
                        else:
                            tab_data['BLACS settings']['queue_data'] = eval(tab_data['BLACS settings']['queue_data'])
                        self.queue.restore_save_data(tab_data['BLACS settings']['queue_data'])
                        # restore analysis data
                        if 'analysis_data' not in tab_data['BLACS settings']:
                            tab_data['BLACS settings']['analysis_data'] = {}
                        else:
                            tab_data['BLACS settings']['analysis_data'] = eval(tab_data['BLACS settings']['analysis_data'])
                        self.analysis_submission.restore_save_data(tab_data['BLACS settings']["analysis_data"])
                except Exception as e:
                    logger.exception("Unable to load the front panel in %s."%(filepath))
                    message = QMessageBox()
                    message.setText("Unable to load the front panel. The error encountered is printed below.\n\n%s"%str(e))
                    message.setIcon(QMessageBox.Information)
                    message.setWindowTitle("BLACS")
                    message.exec_() 
                finally:
                    dialog.deleteLater()
            else:
                dialog.deleteLater()
                message = QMessageBox()
                message.setText("You did not select a file ending with .h5 or .hdf5. Please try again")
                message.setIcon(QMessageBox.Information)
                message.setWindowTitle("BLACS")
                message.exec_()
                QTimer.singleShot(10,self.on_load_front_panel)
    
    def on_save_exit(self):
        # Save front panel
        data = self.front_panel_settings.get_save_data()
       
        # with h5py.File(self.settings_path,'r+') as h5file:
           # if 'connection table' in h5file:
               # del h5file['connection table']
        
        self.front_panel_settings.save_front_panel_to_h5(self.settings_path,data[0],data[1],data[2],data[3],{"overwrite":True},force_new_conn_table=True)
        logger.info('Destroying tabs')
        for tab in self.tablist.values():
            tab.destroy()            
            
        #gobject.timeout_add(100,self.finalise_quit,time.time())
        QTimer.singleShot(100,lambda: self.finalise_quit(time.time()))
    
    def finalise_quit(self,initial_time):
        logger.info('finalise_quit called')
        tab_close_timeout = 2
        # Kill any tabs which didn't close themselves:
        for name, tab in self.tablist.items():
            if tab.destroy_complete:
                del self.tablist[name]
        if self.tablist:
            for name, tab in self.tablist.items():
                # If a tab has a fatal error or is taking too long to close, force close it:
                if (time.time() - initial_time > tab_close_timeout) or tab.state == 'fatal error':
                    try:
                        tab.close_tab() 
                    except Exception as e:
                        logger.error('Couldn\'t close tab:\n%s'%str(e))
                    del self.tablist[name]
        if self.tablist:
            QTimer.singleShot(100,lambda: self.finalise_quit(initial_time))
        else:
            self.exit_complete = True
            logger.info('quitting')
    
    def on_save_front_panel(self,*args,**kwargs):
        data = self.front_panel_settings.get_save_data()
    
        # Open save As dialog
        dialog = QFileDialog(None,"Save BLACS state", self.exp_config.get('paths','experiment_shot_storage'), "HDF5 files (*.h5)")
        try:
            dialog.setViewMode(QFileDialog.Detail)
            dialog.setFileMode(QFileDialog.AnyFile)
            dialog.setAcceptMode(QFileDialog.AcceptSave)
            
            if dialog.exec_():
                current_file = str(dialog.selectedFiles()[0])
                if not current_file.endswith('.h5'):
                    current_file += '.h5'
                self.front_panel_settings.save_front_panel_to_h5(current_file,data[0],data[1],data[2],data[3])
        except Exception:
            raise
        finally:
            dialog.deleteLater()
        
    def on_open_preferences(self,*args,**kwargs):
        self.settings.create_dialog()
                
class ExperimentServer(ZMQServer):
    def handler(self, h5_filepath):
        print h5_filepath
        message = self.process(h5_filepath)
        logger.info('Request handler: %s ' % message.strip())
        return message

    @inmain_decorator(wait_for_return=True)
    def process(self,h5_filepath):
        # Convert path to local slashes and shared drive prefix:
        logger.info('received filepath: %s'%h5_filepath)        
        h5_filepath = labscript_utils.shared_drive.path_to_local(h5_filepath)
        logger.info('local filepath: %s'%h5_filepath)
        return app.queue.process_request(h5_filepath)

 
if __name__ == '__main__':
    if 'tracelog' in sys.argv:
        ##########
        import labscript_utils.tracelog
        labscript_utils.tracelog.log('blacs_trace.log',['__main__','BLACS.tab_base_classes',
                                        'qtutils',
                                        'labscript_utils.qtwidgets.ddsoutput',
                                        'labscript_utils.qtwidgets.analogoutput',
                                        'BLACS.hardware_interfaces.ni_pcie_6363',
                                        'BLACS.hardware_interfaces.output_classes',
                                        'BLACS.device_base_class',
                                        'BLACS.tab_base_classes',
                                        'BLACS.plugins.connection_table',
                                        'BLACS.recompile_and_restart',
                                        'filewatcher',
                                        'queue',
                                        'notifications',
                                        'connections',
                                        'analysis_submission',
                                        'settings',
                                        'front_panel_settings',
                                        'labscript_utils.h5_lock',
                                        'labscript_utils.shared_drive',
                                        'labscript_utils.labconfig',
                                        'zprocess',
                                       ], sub=True)
        ##########


    config_path = os.path.join(config_prefix,'%s.ini'%socket.gethostname())
    settings_path = os.path.join(config_prefix,'%s_BLACS.h5'%socket.gethostname())
    required_config_params = {"DEFAULT":["experiment_name"],
                              "programs":["text_editor",
                                          "text_editor_arguments",
                                         ],
                              "paths":["shared_drive",
                                       "connection_table_h5",
                                       "connection_table_py",                                       
                                      ],
                              "ports":["BLACS", "lyse"],
                             }
    exp_config = LabConfig(config_path,required_config_params)        
    
    port = int(exp_config.get('ports','BLACS'))
    myappid = 'monashbec.BLACS' # arbitrary string
    try:
        ctypes.windll.shell32.SetCurrentProcessExplicitAppUserModelID(myappid)
    except:
        pass
    # Start experiment server
    experiment_server = ExperimentServer(port)

    # Create Connection Table object
    logger.info('About to load connection table: %s'%exp_config.get('paths','connection_table_h5'))
    try:
        connection_table = ConnectionTable(exp_config.get('paths','connection_table_h5'))
    except:
        # dialog = gtk.MessageDialog(None,gtk.DIALOG_MODAL,gtk.MESSAGE_ERROR,gtk.BUTTONS_NONE,"The connection table in '%s' is not valid. Please check the compilation of the connection table for errors\n\n"%self.connection_table_h5file)
             
        # dialog.run()
        # dialog.destroy()
        logger.exception('connection table failed to load')
        raise
        sys.exit("Invalid Connection Table")
    logger.info('connection table loaded')
    
    qapplication = QApplication(sys.argv)
    logger.info('QApplication instantiated')
    app = BLACS(qapplication)
    
    logger.info('BLACS instantiated')
    def execute_program():
        qapplication.exec_()        
        experiment_server.shutdown()
    
    sys.exit(execute_program())<|MERGE_RESOLUTION|>--- conflicted
+++ resolved
@@ -149,9 +149,7 @@
     logger.info('labscript_utils Version: %s'%labscript_utils.__version__)
 except Exception:
     logger.error('Failed to find labscript_utils version')
-<<<<<<< HEAD
-=======
-    
+
 try:
     import blacs
     logger.info('BLACS Version: %s'%blacs.__version__)
@@ -159,13 +157,6 @@
     logger.error('Failed to find blacs version')
     
     
-    
-# Import Qt
-from PySide.QtCore import *
-from PySide.QtGui import *
-from PySide.QtUiTools import QUiLoader
->>>>>>> e2664d6d
-
 # Connection Table Code
 from connections import ConnectionTable
 #Draggable Tab Widget Code
