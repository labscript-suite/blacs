--- conflicted
+++ resolved
@@ -27,16 +27,10 @@
 import labscript_utils.excepthook
 from qtutils import UiLoader
 
-<<<<<<< HEAD
-from tab_base_classes import Tab, Worker, define_state
-from tab_base_classes import MODE_MANUAL, MODE_TRANSITION_TO_BUFFERED, MODE_TRANSITION_TO_MANUAL, MODE_BUFFERED  
-from output_classes import AO, DO, DDS, IMAGE
-=======
 from blacs import BLACS_DIR
 from blacs.tab_base_classes import Tab, Worker, define_state
 from blacs.tab_base_classes import MODE_MANUAL, MODE_TRANSITION_TO_BUFFERED, MODE_TRANSITION_TO_MANUAL, MODE_BUFFERED
-from blacs.output_classes import AO, DO, DDS
->>>>>>> 0e508905
+from blacs.output_classes import AO, DO, DDS, IMAGE
 from labscript_utils.qtwidgets.toolpalette import ToolPaletteGroup
 
 
@@ -173,8 +167,7 @@
 
         # Instantiate the DO object
         return DO(BLACS_hardware_name, connection_name, self.device_name, self.program_device, self.settings)
-<<<<<<< HEAD
-        
+
     def create_image_outputs(self,image_properties):
         for hardware_name,properties in image_properties.items():
             # Save the DO object
@@ -195,9 +188,6 @@
         # Instantiate the DO object
         return IMAGE(BLACS_hardware_name, connection_name, self.device_name, self.program_device, self.settings, **prop)
     
-=======
-
->>>>>>> 0e508905
     def create_analog_outputs(self,analog_properties):
         for hardware_name,properties in analog_properties.items():                    
             # Create and save the AO object
@@ -333,13 +323,9 @@
                     name = 'Analog Outputs'
                 elif isinstance(self.get_channel(list(arg.keys())[0]),DO):
                     name = 'Digital Outputs'
-<<<<<<< HEAD
                 elif isinstance(self.get_channel(arg.keys()[0]),IMAGE):
                     name = 'Image Outputs'
                 elif isinstance(self.get_channel(arg.keys()[0]),DDS):
-=======
-                elif isinstance(self.get_channel(list(arg.keys())[0]),DDS):
->>>>>>> 0e508905
                     name = 'DDS Outputs'
                 else:
                     # If it isn't DO, DDS or AO, we should forget about them and move on to the next argument
