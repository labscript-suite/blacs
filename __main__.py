--- conflicted
+++ resolved
@@ -123,11 +123,7 @@
 
 
 # Connection Table Code
-<<<<<<< HEAD
 from labscript_utils.connections import ConnectionTable
-=======
-from blacs.connections import ConnectionTable
->>>>>>> ecf99053
 #Draggable Tab Widget Code
 from labscript_utils.qtwidgets.dragdroptab import DragDropTabWidget
 # Lab config code
