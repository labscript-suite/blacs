--- conflicted
+++ resolved
@@ -10,17 +10,11 @@
 # the project for the full license.                                 #
 #                                                                   #
 #####################################################################
-from __future__ import division, unicode_literals, print_function, absolute_import
-from labscript_utils import PY2
-if PY2:
-    str = unicode
-    import Queue as queue
-else:
-    import queue
 
 import logging
 import os
 import platform
+import Queue
 import threading
 import time
 import sys
@@ -38,11 +32,7 @@
 from labscript_utils.qtwidgets.elide_label import elide_label
 from labscript_utils.connections import ConnectionTable
 
-<<<<<<< HEAD
-from blacs.tab_base_classes import MODE_MANUAL, MODE_TRANSITION_TO_BUFFERED, MODE_TRANSITION_TO_MANUAL, MODE_BUFFERED
-=======
 from blacs.tab_base_classes import MODE_MANUAL, MODE_TRANSITION_TO_BUFFERED, MODE_TRANSITION_TO_MANUAL, MODE_BUFFERED  
->>>>>>> 6444658a
 
 FILEPATH_COLUMN = 0
 
@@ -525,8 +515,8 @@
         # communicate with tabs, so that abort signals can be put
         # to it when those tabs never respond and are restarted by
         # the user.
-        self.current_queue = queue.Queue()
-
+        self.current_queue = Queue.Queue()
+        
         #TODO: put in general configuration
         timeout_limit = 300 #seconds
         self.set_status("Idle")
@@ -554,8 +544,8 @@
             devices_in_use = {}
             transition_list = {}   
             start_time = time.time()
-            self.current_queue = queue.Queue()
-
+            self.current_queue = Queue.Queue()   
+            
             # Function to be run when abort button is clicked
             def abort_function():
                 try:
@@ -636,9 +626,9 @@
                             logger.error('%s has an error condition, aborting run' % device_name)
                             error_condition = True
                             break
-
-                        del transition_list[device_name]
-                    except queue.Empty:
+                            
+                        del transition_list[device_name]                   
+                    except Queue.Empty:
                         # It's been 2 seconds without a device finishing
                         # transitioning to buffered. Is there an error?
                         for name in transition_list:
@@ -673,8 +663,8 @@
                         
                     # Abort the run for all devices in use:
                     # need to recreate the queue here because we don't want to hear from devices that are still transitioning to buffered mode
-                    self.current_queue = queue.Queue()
-                    for tab in devices_in_use.values():
+                    self.current_queue = Queue.Queue()
+                    for tab in devices_in_use.values():                        
                         # We call abort buffered here, because if each tab is either in mode=BUFFERED or transition_to_buffered failed in which case
                         # it should have called abort_transition_to_buffered itself and returned to manual mode
                         # Since abort buffered will only run in mode=BUFFERED, and the state is not queued indefinitely (aka it is deleted if we are not in mode=BUFFERED)
@@ -703,7 +693,7 @@
                 self.set_status("Running (program time: %.3fs)..."%(time.time() - start_time), path)
                     
                 # A Queue for event-based notification of when the experiment has finished.
-                experiment_finished_queue = queue.Queue()
+                experiment_finished_queue = Queue.Queue()               
                 logger.debug('About to start the master pseudoclock')
                 run_time = time.localtime()
                 #TODO: fix potential race condition if BLACS is closing when this line executes?
@@ -717,7 +707,7 @@
                 while not (abort or restarted or done):
                     try:
                         done = experiment_finished_queue.get(timeout=0.5) == 'done'
-                    except queue.Empty:
+                    except Queue.Empty:
                         pass
                     try:
                         # Poll self.current_queue for abort signal from button or device restart
@@ -730,7 +720,7 @@
                         for device_name, tab in devices_in_use.items():
                             if self.get_device_error_state(device_name,devices_in_use):
                                 restarted = True
-                    except queue.Empty:
+                    except Queue.Empty:
                         pass
                         
                 if abort or restarted:
@@ -784,7 +774,7 @@
                 self.prepend(path)
                 
                 # Need to put devices back in manual mode
-                self.current_queue = queue.Queue()
+                self.current_queue = Queue.Queue()
                 for devicename, tab in devices_in_use.items():
                     if tab.mode == MODE_BUFFERED or tab.mode == MODE_TRANSITION_TO_BUFFERED:
                         tab.abort_buffered(self.current_queue)
@@ -887,7 +877,7 @@
                 # Need to put devices back in manual mode. Since the experiment is over before this try/except block begins, we can 
                 # safely call transition_to_manual() on each device tab
                 # TODO: Not serialised...could be bad with older BIAS versions :(
-                self.current_queue = queue.Queue()
+                self.current_queue = Queue.Queue()
                 for devicename, tab in devices_in_use.items():
                     if tab.mode == MODE_BUFFERED:
                         tab.transition_to_manual(self.current_queue)
